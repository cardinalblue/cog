from cog import BasePredictor, File, Input, Path


class Predictor(BasePredictor):
    def predict(
        self,
        no_default: str,
        default_without_input: str = "default",
<<<<<<< HEAD
        input_with_default: int = Input(default=-10),
        path: Path = Input(description="Some path"),
        image: File = Input(description="Some path"),
=======
        input_with_default: int = Input(default=10),
        # Not supported yet
        # path: Path = Input(description="Some path"),
        # image: File = Input(description="Some path"),
>>>>>>> 6f98cfbb
        choices: str = Input(choices=["foo", "bar"]),
        int_choices: int = Input(choices=[3, 4, 5]),
    ) -> str:
        pass<|MERGE_RESOLUTION|>--- conflicted
+++ resolved
@@ -6,16 +6,10 @@
         self,
         no_default: str,
         default_without_input: str = "default",
-<<<<<<< HEAD
         input_with_default: int = Input(default=-10),
-        path: Path = Input(description="Some path"),
-        image: File = Input(description="Some path"),
-=======
-        input_with_default: int = Input(default=10),
         # Not supported yet
         # path: Path = Input(description="Some path"),
         # image: File = Input(description="Some path"),
->>>>>>> 6f98cfbb
         choices: str = Input(choices=["foo", "bar"]),
         int_choices: int = Input(choices=[3, 4, 5]),
     ) -> str:

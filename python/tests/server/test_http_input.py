import base64
import os
import threading

import responses
from cog import schema
from cog.server.http import Health, create_app

from tests.server.conftest import _fixture_path

from .conftest import uses_predictor


# @uses_predictor("input_none")
# def test_no_input(client, match):
#     resp = client.post("/predictions")
#     assert resp.status_code == 200
#     assert resp.json() == match({"status": "succeeded", "output": "foobar"})


# @uses_predictor("input_none")
# def test_missing_input(client, match):
#     """Check we support missing input fields for backwards compatibility"""
#     resp = client.post("/predictions", json={})
#     assert resp.status_code == 200
#     assert resp.json() == match({"status": "succeeded", "output": "foobar"})


# @uses_predictor("input_none")
# def test_empty_input(client, match):
#     """Check we support empty input fields for backwards compatibility"""
#     resp = client.post("/predictions", json={"input": {}})
#     assert resp.status_code == 200
#     assert resp.json() == match({"status": "succeeded", "output": "foobar"})


<<<<<<< HEAD
=======
@uses_predictor("input_string")
def test_good_str_input(client, match):
    resp = client.post("/predictions", json={"instances": [{"text": "baz"}]})
    assert resp.status_code == 200
    assert resp.json() == match({"predictions": ["baz"]})


>>>>>>> 6f98cfbb
@uses_predictor("input_integer")
def test_good_int_input(client, match):
    resp = client.post("/predictions", json={"instances": [{"num": 3}]})
    assert resp.status_code == 200
    assert resp.json() == match({"predictions": [27]})
    resp = client.post("/predictions", json={"instances": [{"num": -3}]})
    assert resp.status_code == 200
    assert resp.json() == match({"predictions": [-27]})


@uses_predictor("input_integer")
def test_bad_int_input(client):
    resp = client.post("/predictions", json={"instances": [{"num": "foo"}]})
    assert resp.json() == {
        "detail": [
            {
                "loc": ["body", "instances", 0, "num"],
                "msg": "value is not a valid integer",
                "type": "type_error.integer",
            }
        ]
    }
    assert resp.status_code == 422


@uses_predictor("input_integer_default")
def test_default_int_input(client, match):
    resp = client.post("/predictions", json={"instances": [{}]})
    assert resp.status_code == 200
    assert resp.json() == match({"predictions": [25]})

    resp = client.post("/predictions", json={"instances": [{"num": 3}]})
    assert resp.status_code == 200
    assert resp.json() == match({"predictions": [9]})

# Not supported yet
# @uses_predictor("input_file")
# def test_file_input_data_url(client, match):
#     resp = client.post(
#         "/predictions",
#         json={
#             "input": {
#                 "file": "data:text/plain;base64,"
#                 + base64.b64encode(b"bar").decode("utf-8")
#             }
#         },
#     )
#     assert resp.json() == match({"output": "bar", "status": "succeeded"})
#     assert resp.status_code == 200


# Not supported yet
# @uses_predictor("input_file")
# def test_file_input_with_http_url(client, httpserver, match):
#     # Use a real HTTP server rather than responses as file fetching occurs on
#     # the other side of the Worker process boundary.
#     httpserver.expect_request("/foo.txt").respond_with_data("hello")
#     resp = client.post(
#         "/predictions",
#         json={"input": {"file": httpserver.url_for("/foo.txt")}},
#     )
#     assert resp.json() == match({"output": "hello", "status": "succeeded"})


# Not supported yet
# @uses_predictor("input_path_2")
# def test_file_input_with_http_url_error(client, httpserver, match):
#     httpserver.expect_request("/foo.txt").respond_with_data("haha", status=404)
#     resp = client.post(
#         "/predictions",
#         json={"input": {"path": httpserver.url_for("/foo.txt")}},
#     )
#     assert resp.json() == match({"status": "failed"})


# Not supported yet
# @uses_predictor("input_path")
# def test_path_input_data_url(client, match):
#     resp = client.post(
#         "/predictions",
#         json={
#             "input": {
#                 "path": "data:text/plain;base64,"
#                 + base64.b64encode(b"bar").decode("utf-8")
#             }
#         },
#     )
#     assert resp.json() == match({"output": "txt bar", "status": "succeeded"})
#     assert resp.status_code == 200


# Not supported yet
# @uses_predictor("input_path_2")
# def test_path_temporary_files_are_removed(client, match):
#     resp = client.post(
#         "/predictions",
#         json={
#             "input": {
#                 "path": "data:text/plain;base64,"
#                 + base64.b64encode(b"bar").decode("utf-8")
#             }
#         },
#     )
#     temporary_path = resp.json()["output"]
#     assert not os.path.exists(temporary_path)


# Not supported yet
# @responses.activate
# @uses_predictor("input_path")
# def test_path_input_with_http_url(client, match):
#     responses.add(responses.GET, "http://example.com/foo.txt", body="hello")
#     resp = client.post(
#         "/predictions",
#         json={"input": {"path": "http://example.com/foo.txt"}},
#     )
#     assert resp.json() == match({"output": "txt hello", "status": "succeeded"})


# Not supported yet
# @uses_predictor("input_file")
# def test_file_bad_input(client):
#     resp = client.post(
#         "/predictions",
#         json={"input": {"file": "foo"}},
#     )
#     assert resp.status_code == 422


# Not supported yet
# @uses_predictor("input_multiple")
# def test_multiple_arguments(client, match):
#     resp = client.post(
#         "/predictions",
#         json={
#             "input": {
#                 "text": "baz",
#                 "num1": 5,
#                 "path": "data:text/plain;base64,"
#                 + base64.b64encode(b"wibble").decode("utf-8"),
#             }
#         },
#     )
#     assert resp.status_code == 200
#     assert resp.json() == match({"output": "baz 50 wibble", "status": "succeeded"})


@uses_predictor("input_ge_le")
def test_gt_lt(client):
    resp = client.post("/predictions", json={"instances": [{"num": 2}]})
    assert resp.json() == {
        "detail": [
            {
                "ctx": {"limit_value": 3.01},
                "loc": ["body", "instances", 0, "num"],
                "msg": "ensure this value is greater than or equal to 3.01",
                "type": "value_error.number.not_ge",
            }
        ]
    }
    assert resp.status_code == 422

    resp = client.post("/predictions", json={"instances": [{"num": 5}]})
    assert resp.status_code == 200


@uses_predictor("input_choices")
def test_choices_str(client):
    resp = client.post("/predictions", json={"instances": [{"text": "foo"}]})
    assert resp.status_code == 200
    resp = client.post("/predictions", json={"instances": [{"text": "baz"}]})
    assert resp.status_code == 422


@uses_predictor("input_choices_integer")
def test_choices_int(client):
    resp = client.post("/predictions", json={"instances": [{"x": 1}]})
    assert resp.status_code == 200
    resp = client.post("/predictions", json={"instances": [{"x": 3}]})
    assert resp.status_code == 422


@uses_predictor("input_union_string_or_list_of_strings")
def test_union_strings(client):
    resp = client.post("/predictions", json={"input": {"args": "abc"}})
    assert resp.status_code == 200
    assert resp.json()["output"] == "abc"

    resp = client.post("/predictions", json={"input": {"args": ["a", "b", "c"]}})
    assert resp.status_code == 200
    assert resp.json()["output"] == "abc"

    # FIXME: Numbers are successfully cast to strings, but maybe shouldn't be
    # resp = client.post("/predictions", json={"input": {"args": 123}})
    # assert resp.status_code == 422
    # resp = client.post("/predictions", json={"input": {"args": [1, 2, 3]}})
    # assert resp.status_code == 422


@uses_predictor("input_union_integer_or_list_of_integers")
def test_union_integers(client):
    resp = client.post("/predictions", json={"input": {"args": 123}})
    assert resp.status_code == 200
    assert resp.json()["output"] == 123

    resp = client.post("/predictions", json={"input": {"args": [1, 2, 3]}})
    assert resp.status_code == 200
    assert resp.json()["output"] == 6

    resp = client.post("/predictions", json={"input": {"args": "abc"}})
    assert resp.status_code == 422
    resp = client.post("/predictions", json={"input": {"args": ["a", "b", "c"]}})
    assert resp.status_code == 422


@uses_predictor("input_secret")
def test_secret_str(client, match):
    resp = client.post("/predictions", json={"input": {"secret": "foo"}})
    assert resp.status_code == 200
    assert resp.json() == match({"output": "foo", "status": "succeeded"})

    resp = client.post("/predictions", json={"input": {"secret": {}}})
    assert resp.status_code == 422


def test_untyped_inputs():
    config = {"predict": _fixture_path("input_untyped")}
    app = create_app(
        config=config,
        shutdown_event=threading.Event(),
        upload_url="input_untyped",
    )
    assert app.state.health == Health.SETUP_FAILED
    assert app.state.setup_result.status == schema.Status.FAILED
    assert (
        "TypeError: No input type provided for parameter" in app.state.setup_result.logs
    )


<<<<<<< HEAD
def test_input_with_unsupported_type():
    config = {"predict": _fixture_path("input_unsupported_type")}
    app = create_app(
        config=config,
        shutdown_event=threading.Event(),
        upload_url="input_untyped",
    )
    assert app.state.health == Health.SETUP_FAILED
    assert app.state.setup_result.status == schema.Status.FAILED
    assert (
        "TypeError: Unsupported input type input_unsupported_type"
        in app.state.setup_result.logs
    )
=======
# def test_input_with_unsupported_type():
#     with pytest.raises(TypeError):
#         make_client("input_unsupported_type")
>>>>>>> 6f98cfbb
<|MERGE_RESOLUTION|>--- conflicted
+++ resolved
@@ -34,8 +34,6 @@
 #     assert resp.json() == match({"status": "succeeded", "output": "foobar"})
 
 
-<<<<<<< HEAD
-=======
 @uses_predictor("input_string")
 def test_good_str_input(client, match):
     resp = client.post("/predictions", json={"instances": [{"text": "baz"}]})
@@ -43,7 +41,6 @@
     assert resp.json() == match({"predictions": ["baz"]})
 
 
->>>>>>> 6f98cfbb
 @uses_predictor("input_integer")
 def test_good_int_input(client, match):
     resp = client.post("/predictions", json={"instances": [{"num": 3}]})
@@ -283,7 +280,6 @@
     )
 
 
-<<<<<<< HEAD
 def test_input_with_unsupported_type():
     config = {"predict": _fixture_path("input_unsupported_type")}
     app = create_app(
@@ -296,9 +292,4 @@
     assert (
         "TypeError: Unsupported input type input_unsupported_type"
         in app.state.setup_result.logs
-    )
-=======
-# def test_input_with_unsupported_type():
-#     with pytest.raises(TypeError):
-#         make_client("input_unsupported_type")
->>>>>>> 6f98cfbb
+    )
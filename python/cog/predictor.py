import enum
import importlib.util
import inspect
import io
import os.path
import sys
import types
import uuid
from abc import ABC, abstractmethod
from collections.abc import Iterator
from pathlib import Path
<<<<<<< HEAD
from typing import Any, Callable, Dict, List, Optional, Type, Union
=======
from typing import (
    Any,
    Callable,
    Dict,
    List,
    Optional,
    Type,
    Union,
    cast,
)
from unittest.mock import patch

import structlog

import cog.code_xforms as code_xforms
>>>>>>> 817f34c4

try:
    from typing import get_args, get_origin
except ImportError:  # Python < 3.8
    from typing_compat import get_args, get_origin  # type: ignore

import yaml
from pydantic import BaseModel, Field, create_model
from pydantic.fields import FieldInfo
# Added in Python 3.9. Can be from typing if we drop support for <3.9
from typing_extensions import Annotated

from .errors import ConfigDoesNotExist, PredictorNotSet
<<<<<<< HEAD
from .types import File as CogFile
from .types import Input
from .types import Path as CogPath
from .types import URLFile, URLPath

ALLOWED_INPUT_TYPES = [str, int, float, bool]
NOT_ALLOWED_INPUT_TYPES = [CogFile, CogPath, URLPath, URLFile]
=======
from .types import (
    File as CogFile,
)
from .types import (
    Input,
    URLPath,
)
from .types import Path as CogPath
from .types import Secret as CogSecret

log = structlog.get_logger("cog.server.predictor")

ALLOWED_INPUT_TYPES: List[Type[Any]] = [
    str,
    int,
    float,
    bool,
    CogFile,
    CogPath,
    CogSecret,
]
>>>>>>> 817f34c4


class BasePredictor(ABC):
    def setup(self, weights: Optional[Union[CogFile, CogPath, str]] = None) -> None:
        """
        An optional method to prepare the model so multiple predictions run efficiently.
        """
        return

    @abstractmethod
    def predict(self, **kwargs: Any) -> Any:
        """
        Run a single prediction on the model
        """
        pass


def run_setup(predictor: BasePredictor) -> None:
    weights_type = get_weights_type(predictor.setup)

    # No weights need to be passed, so just run setup() without any arguments.
    if weights_type is None:
        predictor.setup()
        return

    weights: Union[io.IOBase, Path, str, None]

    weights_url = os.environ.get("COG_WEIGHTS")
    weights_path = "weights"

    # TODO: Cog{File,Path}.validate(...) methods accept either "real"
    # paths/files or URLs to those things. In future we can probably tidy this
    # up a little bit.
    # TODO: CogFile/CogPath should have subclasses for each of the subtypes
    if weights_url:
        if weights_type == CogFile:
            weights = cast(CogFile, CogFile.validate(weights_url))
        elif weights_type == CogPath:
            # TODO: So this can be a url. evil!
            weights = cast(CogPath, CogPath.validate(weights_url))
        # allow people to download weights themselves
        elif weights_type == str:
            weights = weights_url
        else:
            raise ValueError(
                f"Predictor.setup() has an argument 'weights' of type {weights_type}, but only File, Path and str are supported"
            )
    elif os.path.exists(weights_path):
        if weights_type == CogFile:
            weights = cast(CogFile, open(weights_path, "rb"))
        elif weights_type == CogPath:
            weights = CogPath(weights_path)
        else:
            raise ValueError(
                f"Predictor.setup() has an argument 'weights' of type {weights_type}, but only File, Path and str are supported"
            )
    else:
        weights = None

    predictor.setup(weights=weights)


def get_weights_type(setup_function: Callable[[Any], None]) -> Optional[Any]:
    signature = inspect.signature(setup_function)
    if "weights" not in signature.parameters:
        return None
    Type = signature.parameters["weights"].annotation
    # Handle Optional. It is Union[Type, None]
    if get_origin(Type) == Union:
        args = get_args(Type)
        if len(args) == 2 and args[1] is type(None):
            Type = get_args(Type)[0]
    return Type


def run_prediction(
    predictor: BasePredictor,
    inputs: Dict[Any, Any],
    cleanup_functions: List[Callable[[], None]],
) -> Any:
    """
    Run the predictor on the inputs, and append resulting paths
    to cleanup functions for removal.
    """
    result = predictor.predict(**inputs)
    if isinstance(result, Path):
        cleanup_functions.append(result.unlink)
    return result


# TODO: make config a TypedDict
def load_config() -> Dict[str, Any]:
    """
    Reads cog.yaml and returns it as a dict.
    """
    # Assumes the working directory is /src
    config_path = os.path.abspath("cog.yaml")
    try:
        with open(config_path) as fh:
            config = yaml.safe_load(fh)
    except FileNotFoundError as e:
        raise ConfigDoesNotExist(
            f"Could not find {config_path}",
        ) from e
    return config


def load_predictor(config: Dict[str, Any]) -> BasePredictor:
    """
    Constructs an instance of the user-defined Predictor class from a config.
    """

    ref = get_predictor_ref(config)
    return load_predictor_from_ref(ref)


def get_predictor_ref(config: Dict[str, Any], mode: str = "predict") -> str:
    if mode not in ["predict", "train"]:
        raise ValueError(f"Invalid mode: {mode}")

    if mode not in config:
        raise PredictorNotSet(
            f"Can't run predictions: '{mode}' option not found in cog.yaml"
        )

    return config[mode]


def load_full_predictor_from_file(
    module_path: str, module_name: str
) -> types.ModuleType:
    spec = importlib.util.spec_from_file_location(module_name, module_path)
    assert spec is not None
    module = importlib.util.module_from_spec(spec)
    assert spec.loader is not None
    # Remove any sys.argv while importing predictor to avoid conflicts when
    # user code calls argparse.Parser.parse_args in production
    with patch("sys.argv", sys.argv[:1]):
        spec.loader.exec_module(module)
    return module


def load_slim_predictor_from_file(
    module_path: str, class_name: str, method_name: str
) -> Optional[types.ModuleType]:
    with open(module_path, encoding="utf-8") as file:
        source_code = file.read()
    stripped_source = code_xforms.strip_model_source_code(
        source_code, class_name, method_name
    )
    module = code_xforms.load_module_from_string(uuid.uuid4().hex, stripped_source)
    return module


def get_predictor(module: types.ModuleType, class_name: str) -> Any:
    predictor = getattr(module, class_name)
    # It could be a class or a function
    if inspect.isclass(predictor):
        return predictor()
    return predictor


def load_slim_predictor_from_ref(ref: str, method_name: str) -> BasePredictor:
    module_path, class_name = ref.split(":", 1)
    module_name = os.path.basename(module_path).split(".py", 1)[0]
    module = None
    try:
        if sys.version_info >= (3, 9):
            module = load_slim_predictor_from_file(module_path, class_name, method_name)
            if not module:
                log.debug(f"[{module_name}] fast loader returned None")
        else:
            log.debug(f"[{module_name}] cannot use fast loader as current Python <3.9")
    except Exception as e:
        log.debug(f"[{module_name}] fast loader failed: {e}")
    finally:
        if not module:
            log.debug(f"[{module_name}] falling back to slow loader")
            module = load_full_predictor_from_file(module_path, module_name)
    predictor = get_predictor(module, class_name)
    return predictor


def load_predictor_from_ref(ref: str) -> BasePredictor:
    module_path, class_name = ref.split(":", 1)
    module_name = os.path.basename(module_path).split(".py", 1)[0]
    module = load_full_predictor_from_file(module_path, module_name)
    predictor = get_predictor(module, class_name)
    return predictor


# Base class for inputs, constructed dynamically in get_input_type().
# (This can't be a docstring or it gets passed through to the schema.)
class BaseInput(BaseModel):
    class Config:
        # When using `choices`, the type is converted into an enum to validate
        # But, after validation, we want to pass the actual value to predict(), not the enum object
        use_enum_values = True

    def cleanup(self) -> None:
        """
        Cleanup any temporary files created by the input.
        """
        for _, value in self:
            # Handle URLPath objects specially for cleanup.
            if isinstance(value, URLPath):
                value.unlink()
            # Note this is pathlib.Path, which cog.Path is a subclass of. A pathlib.Path object shouldn't make its way here,
            # but both have an unlink() method, so may as well be safe.
            elif isinstance(value, Path):
                try:
                    value.unlink()
                except FileNotFoundError:
                    pass


def validate_input_type(type: Type[Any], name: str) -> None:
    if type is inspect.Signature.empty:
        raise TypeError(
            f"No input type provided for parameter `{name}`. Supported input types are: {readable_types_list(ALLOWED_INPUT_TYPES)}, or a Union or List of those types."
        )
    elif type not in ALLOWED_INPUT_TYPES:
        if get_origin(type) in (Union, List, list) or (
            hasattr(types, "UnionType") and get_origin(type) is types.UnionType
        ):  # noqa: E721
            for t in get_args(type):
                validate_input_type(t, name)
        else:
            raise TypeError(
                f"Unsupported input type {human_readable_type_name(type)} for parameter `{name}`. Supported input types are: {readable_types_list(ALLOWED_INPUT_TYPES)}, or a Union or List of those types."
            )


def get_input_create_model_kwargs(signature: inspect.Signature) -> Dict[str, Any]:
    create_model_kwargs = {}

    order = 0

    for name, parameter in signature.parameters.items():
        InputType = parameter.annotation

<<<<<<< HEAD
        if InputType is inspect.Signature.empty:
            raise TypeError(
                f"No input type provided for parameter `{name}`. Supported input types are: {readable_types_list(ALLOWED_INPUT_TYPES)}."
            )
        elif InputType in NOT_ALLOWED_INPUT_TYPES:
            raise TypeError(
                f"Unsupported input type {human_readable_type_name(InputType)} for parameter `{name}`. Supported input types are: {readable_types_list(ALLOWED_INPUT_TYPES)}."
            )
=======
        validate_input_type(InputType, name)
>>>>>>> 817f34c4

        # if no default is specified, create an empty, required input
        if parameter.default is inspect.Signature.empty:
            default = Input()
        else:
            default = parameter.default
            # If user hasn't used `Input`, then wrap it in that
            if not isinstance(default, FieldInfo):
                default = Input(default=default)

        # Fields aren't ordered, so use this pattern to ensure defined order
        # https://github.com/go-openapi/spec/pull/116
        default.extra["x-order"] = order
        order += 1

        # Choices!
        if default.extra.get("choices"):
            choices = default.extra["choices"]
            # It will be passed automatically as 'enum' in the schema, so remove it as an extra field.
            del default.extra["choices"]
            if InputType == str:

                class StringEnum(str, enum.Enum):
                    pass

                InputType = StringEnum(  # type: ignore
                    name, {value: value for value in choices}
                )
            elif InputType == int:
                InputType = enum.IntEnum(name, {str(value): value for value in choices})  # type: ignore
            else:
                raise TypeError(
                    f"The input {name} uses the option choices. Choices can only be used with str or int types."
                )

        create_model_kwargs[name] = (InputType, default)

    return create_model_kwargs


def get_predict(predictor: Any) -> Callable[..., Any]:
    if hasattr(predictor, "predict"):
        return predictor.predict
    return predictor


def get_input_type(predictor: BasePredictor) -> Type[BaseInput]:
    """
    Creates a Pydantic Input model from the arguments of a Predictor's predict() method.

    class Predictor(BasePredictor):
        def predict(self, text: str):
            ...

    programmatically creates a model like this:

    class Input(BaseModel):
        text: str
    """

    predict = get_predict(predictor)
    signature = inspect.signature(predict)

    return create_model(
        "Input",
        __config__=None,
        __base__=BaseInput,
        __module__=__name__,
        __validators__=None,
        **get_input_create_model_kwargs(signature),
    )  # type: ignore


def get_output_type(predictor: BasePredictor) -> Type[BaseModel]:
    """
    Creates a Pydantic Output model from the return type annotation of a Predictor's predict() method.
    """

    predict = get_predict(predictor)
    signature = inspect.signature(predict)
    OutputType: Type[BaseModel]
    if signature.return_annotation is inspect.Signature.empty:
        raise TypeError(
            """You must set an output type. If your model can return multiple output types, you can explicitly set `Any` as the output type.

For example:

    from typing import Any

    def predict(
        self,
        image: Path = Input(description="Input image"),
    ) -> Any:
        ...
"""
        )
    else:
        OutputType = signature.return_annotation

    # The type that goes in the response is a list of the yielded type
    if get_origin(OutputType) is Iterator:
        # Annotated allows us to attach Field annotations to the list, which we use to mark that this is an iterator
        # https://pydantic-docs.helpmanual.io/usage/schema/#typingannotated-fields
        field = Field(**{"x-cog-array-type": "iterator"})  # type: ignore
        OutputType: Type[BaseModel] = Annotated[List[get_args(OutputType)[0]], field]  # type: ignore

    name = OutputType.__name__ if hasattr(OutputType, "__name__") else ""

    if name == "Output":
        return OutputType

    # We wrap the OutputType in an Output class to
    # ensure consistent naming of the interface in the schema.
    #
    # NOTE: If the OutputType.__name__ is "TrainingOutput" then cannot use
    # `__root__` here because this will create a reference for the Object.
    # e.g.
    #   {'title': 'Output', '$ref': '#/definitions/TrainingOutput' ... }
    #
    # And this reference may conflict with other objects at which
    # point the item will be namespaced and break our parsing. e.g.
    #   {'title': 'Output', '$ref': '#/definitions/predict_TrainingOutput' ... }
    #
    # So we work around this by inheriting from the original class rather
    # than using "__root__".
    if name == "TrainingOutput":

        class Output(OutputType):  # type: ignore
            pass

        return Output
    else:

        class Output(BaseModel):
            __root__: OutputType  # type: ignore

        return Output


def get_train(predictor: Any) -> Callable[..., Any]:
    if hasattr(predictor, "train"):
        return predictor.train
    return predictor


def get_training_input_type(predictor: BasePredictor) -> Type[BaseInput]:
    """
    Creates a Pydantic Input model from the arguments of a Predictor's train() method.

    def train(self, text: str):
        ...

    programmatically creates a model like this:

    class TrainingInput(BaseModel):
        text: str
    """

    train = get_train(predictor)
    signature = inspect.signature(train)

    return create_model(
        "TrainingInput",
        __config__=None,
        __base__=BaseInput,
        __module__=__name__,
        __validators__=None,
        **get_input_create_model_kwargs(signature),
    )  # type: ignore


def get_training_output_type(predictor: BasePredictor) -> Type[BaseModel]:
    """
    Creates a Pydantic Output model from the return type annotation of a train() method.
    """

    train = get_train(predictor)
    signature = inspect.signature(train)

    if signature.return_annotation is inspect.Signature.empty:
        raise TypeError(
            """You must set an output type. If your model can return multiple output types, you can explicitly set `Any` as the output type.

For example:

    from typing import Any

    def train(
        self,
        n: int
    ) -> Any:
        ...
"""
        )
    else:
        TrainingOutputType = signature.return_annotation

    name = (
        TrainingOutputType.__name__ if hasattr(TrainingOutputType, "__name__") else ""
    )
    # We wrap the OutputType in a TrainingOutput class to
    # ensure consistent naming of the interface in the schema
    # See comment in get_output_type for more info.
    if name == "TrainingOutput":
        return TrainingOutputType

    if name == "Output":

        class TrainingOutput(TrainingOutputType):  # type: ignore
            pass

        return TrainingOutput

    class TrainingOutput(BaseModel):
        __root__: TrainingOutputType  # type: ignore

    return TrainingOutput


def human_readable_type_name(t: Type[Any]) -> str:
    """
    Generates a useful-for-humans label for a type. For builtin types, it's just the class name (eg "str" or "int"). For other types, it includes the module (eg "pathlib.Path" or "cog.File").

    The special case for Cog modules is because the type lives in `cog.types` internally, but just `cog` when included as a dependency.
    """
    module = t.__module__
    if module == "builtins":
        return t.__qualname__
    elif module.split(".")[0] == "cog":
        module = "cog"

    try:
        return module + "." + t.__qualname__
    except AttributeError:
        return str(t)


def readable_types_list(type_list: List[Type[Any]]) -> str:
    return ", ".join(human_readable_type_name(t) for t in type_list)<|MERGE_RESOLUTION|>--- conflicted
+++ resolved
@@ -9,9 +9,6 @@
 from abc import ABC, abstractmethod
 from collections.abc import Iterator
 from pathlib import Path
-<<<<<<< HEAD
-from typing import Any, Callable, Dict, List, Optional, Type, Union
-=======
 from typing import (
     Any,
     Callable,
@@ -27,7 +24,6 @@
 import structlog
 
 import cog.code_xforms as code_xforms
->>>>>>> 817f34c4
 
 try:
     from typing import get_args, get_origin
@@ -41,15 +37,6 @@
 from typing_extensions import Annotated
 
 from .errors import ConfigDoesNotExist, PredictorNotSet
-<<<<<<< HEAD
-from .types import File as CogFile
-from .types import Input
-from .types import Path as CogPath
-from .types import URLFile, URLPath
-
-ALLOWED_INPUT_TYPES = [str, int, float, bool]
-NOT_ALLOWED_INPUT_TYPES = [CogFile, CogPath, URLPath, URLFile]
-=======
 from .types import (
     File as CogFile,
 )
@@ -67,11 +54,10 @@
     int,
     float,
     bool,
-    CogFile,
-    CogPath,
+    # CogFile,
+    # CogPath,
     CogSecret,
 ]
->>>>>>> 817f34c4
 
 
 class BasePredictor(ABC):
@@ -313,18 +299,7 @@
     for name, parameter in signature.parameters.items():
         InputType = parameter.annotation
 
-<<<<<<< HEAD
-        if InputType is inspect.Signature.empty:
-            raise TypeError(
-                f"No input type provided for parameter `{name}`. Supported input types are: {readable_types_list(ALLOWED_INPUT_TYPES)}."
-            )
-        elif InputType in NOT_ALLOWED_INPUT_TYPES:
-            raise TypeError(
-                f"Unsupported input type {human_readable_type_name(InputType)} for parameter `{name}`. Supported input types are: {readable_types_list(ALLOWED_INPUT_TYPES)}."
-            )
-=======
         validate_input_type(InputType, name)
->>>>>>> 817f34c4
 
         # if no default is specified, create an empty, required input
         if parameter.default is inspect.Signature.empty:

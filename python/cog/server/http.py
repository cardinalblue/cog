--- conflicted
+++ resolved
@@ -24,11 +24,8 @@
 if TYPE_CHECKING:
     from typing import ParamSpec
 
-<<<<<<< HEAD
 import sentry_sdk
-=======
 import attrs
->>>>>>> 817f34c4
 import structlog
 import uvicorn
 from fastapi import Body, FastAPI, Header, HTTPException, Path, Response
@@ -43,11 +40,6 @@
 from ..files import upload_file
 from ..json import upload_files
 from ..logging import setup_logging
-<<<<<<< HEAD
-from ..predictor import (get_input_type, get_output_type, get_predictor_ref,
-                         load_config, load_predictor_from_ref)
-from .runner import PredictionRunner, RunnerBusyError, UnknownPredictionError
-=======
 from ..predictor import (
     get_input_type,
     get_output_type,
@@ -65,7 +57,6 @@
     UnknownPredictionError,
 )
 from .telemetry import make_trace_context, trace_context
->>>>>>> 817f34c4
 
 log = structlog.get_logger("cog.server.http")
 
@@ -173,14 +164,8 @@
     class PredictionRequest(schema.PredictionRequest.with_types(input_type=InputType)):
         pass
 
-<<<<<<< HEAD
     NewPredictionRequest = schema.NewPredictionRequest.with_types(input_type=InputType)
     NewPredictionResponse = schema.NewPredictionResponse.with_types(output_type=OutputType)
-=======
-    PredictionResponse = schema.PredictionResponse.with_types(
-        input_type=InputType, output_type=OutputType
-    )
->>>>>>> 817f34c4
 
     http_semaphore = asyncio.Semaphore(threads)
 
@@ -299,7 +284,6 @@
         setup = attrs.asdict(app.state.setup_result) if app.state.setup_result else {}
         return jsonable_encoder({"status": health.name, "setup": setup})
 
-<<<<<<< HEAD
     @app.get("/health/ready")
     def healthcheck_readiness() -> Any:
         _check_setup_result()
@@ -346,24 +330,18 @@
             }
         )
 
-=======
     @limited
->>>>>>> 817f34c4
     @app.post(
         "/predictions",
         response_model=NewPredictionResponse,
         response_model_exclude_unset=True,
     )
-<<<<<<< HEAD
-    def predict(request: NewPredictionRequest = Body(default=None)) -> Any:  # type: ignore
-=======
     async def predict(
-        request: PredictionRequest = Body(default=None),
+        request: NewPredictionRequest = Body(default=None),
         prefer: Optional[str] = Header(default=None),
         traceparent: Optional[str] = Header(default=None, include_in_schema=False),
         tracestate: Optional[str] = Header(default=None, include_in_schema=False),
     ) -> Any:  # type: ignore
->>>>>>> 817f34c4
         """
         Run a single prediction on the model
         """
@@ -373,11 +351,8 @@
             )
 
         # TODO: spec-compliant parsing of Prefer header.
-<<<<<<< HEAD
         # respond_async = prefer == "respond-async"
         respond_async = False
-=======
-        respond_async = prefer == "respond-async"
 
         with trace_context(make_trace_context(traceparent, tracestate)):
             return _predict(
@@ -385,56 +360,10 @@
                 respond_async=respond_async,
             )
 
-    @limited
-    @app.put(
-        "/predictions/{prediction_id}",
-        response_model=PredictionResponse,
-        response_model_exclude_unset=True,
-    )
-    async def predict_idempotent(
-        prediction_id: str = Path(..., title="Prediction ID"),
-        request: PredictionRequest = Body(..., title="Prediction Request"),
-        prefer: Optional[str] = Header(default=None),
-        traceparent: Optional[str] = Header(default=None, include_in_schema=False),
-        tracestate: Optional[str] = Header(default=None, include_in_schema=False),
-    ) -> Any:
-        """
-        Run a single prediction on the model (idempotent creation).
-        """
-        if request.id is not None and request.id != prediction_id:
-            raise RequestValidationError(
-                [
-                    ErrorWrapper(
-                        ValueError(
-                            "prediction ID must match the ID supplied in the URL"
-                        ),
-                        ("body", "id"),
-                    )
-                ]
-            )
-
-        # We've already checked that the IDs match, now ensure that an ID is
-        # set on the prediction object
-        request.id = prediction_id
-
-        # TODO: spec-compliant parsing of Prefer header.
-        respond_async = prefer == "respond-async"
->>>>>>> 817f34c4
-
-        with trace_context(make_trace_context(traceparent, tracestate)):
-            return _predict(
-                request=request,
-                respond_async=respond_async,
-            )
-
     def _predict(
-<<<<<<< HEAD
-        *, request: NewPredictionRequest, respond_async: bool = False
-=======
         *,
-        request: Optional[PredictionRequest],
+        request: NewPredictionRequest,
         respond_async: bool = False,
->>>>>>> 817f34c4
     ) -> Response:
         # [compat] If no body is supplied, assume that this model can be run
         # with empty input. This will throw a ValidationError if that's not
@@ -443,7 +372,6 @@
         #     request = PredictionRequest(input={})
         # [compat] If body is supplied but input is None, set it to an empty
         # dictionary so that later code can be simpler.
-<<<<<<< HEAD
         # if request.input is None:
         #     request.input = {}
         all_results = []
@@ -468,26 +396,6 @@
                 return JSONResponse(
                     {"detail": "Already running a prediction"}, status_code=409
                 )
-=======
-        if request.input is None:
-            request.input = {}
-
-        try:
-            # For now, we only ask PredictionRunner to handle file uploads for
-            # async predictions. This is unfortunate but required to ensure
-            # backwards-compatible behaviour for synchronous predictions.
-            initial_response, async_result = runner.predict(
-                request,
-                upload=respond_async,
-            )
-        except RunnerBusyError:
-            return JSONResponse(
-                {"detail": "Already running a prediction"}, status_code=409
-            )
-
-        if respond_async:
-            return JSONResponse(jsonable_encoder(initial_response), status_code=202)
->>>>>>> 817f34c4
 
         try:
             response = NewPredictionResponse(predictions=all_results)
@@ -505,23 +413,6 @@
         encoded_response = jsonable_encoder(response_object)
         return JSONResponse(content=encoded_response)
 
-<<<<<<< HEAD
-=======
-    @app.post("/predictions/{prediction_id}/cancel")
-    async def cancel(prediction_id: str = Path(..., title="Prediction ID")) -> Any:
-        """
-        Cancel a running prediction
-        """
-        if not runner.is_busy():
-            return JSONResponse({}, status_code=404)
-        try:
-            runner.cancel(prediction_id)
-        except UnknownPredictionError:
-            return JSONResponse({}, status_code=404)
-        else:
-            return JSONResponse({}, status_code=200)
-
->>>>>>> 817f34c4
     def _check_setup_result() -> Any:
         if app.state.setup_task is None:
             return
